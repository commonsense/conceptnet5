--- conflicted
+++ resolved
@@ -26,7 +26,6 @@
 class ConceptNetGraph(object):
 
     def __init__(self, url):
-<<<<<<< HEAD
 
         """
         initializes ConceptNetGraph,
@@ -36,8 +35,6 @@
         url -- url of neo4j database in use
         """
 
-=======
->>>>>>> c554c786
         self.graph = GraphDatabase(url)
         self._index = self.graph.nodes.indexes['node_auto_index']
 
@@ -61,7 +58,6 @@
         method = getattr(self, '_create_%s_node' % type)
         if method is None:
             raise ValueError("I don't know how to create type %r" % type)
-<<<<<<< HEAD
         return method(self, url, rest, properties)
 
     def _create_concept_node(self, uri, rest, properties):
@@ -76,9 +72,6 @@
         rest -- relevant parts of uri needed as parameters
         properties -- (optional) properties for assertions (see assertions)
         """
-=======
-        return method(uri, rest)
->>>>>>> c554c786
 
         language, name = rest.split('/')
         return self.graph.node(
@@ -129,7 +122,6 @@
         args = []
         rel = self.get_or_create_node(rel_uri)
         for arg_uri in arg_uris: args.append(self.get_or_create_node(arg_uri))
-<<<<<<< HEAD
         return self._create_assertion_w_components(uri, relation, args, properties)
 
     def _create_assertion_w_components(self, uri, relation, args, properties):
@@ -145,9 +137,6 @@
         rest -- relevant parts of uri needed as parameters
         properties -- properties for assertions                 
         """
-=======
-        return self._create_assertion_w_components(uri, rel, args)
->>>>>>> c554c786
 
         assertion = self.graph.node(   
             type='assertion', 
@@ -172,14 +161,12 @@
         else:
             assert False, "Got multiple results for URI %r" % uri
 
-<<<<<<< HEAD
     def get_or_create_node(self, uri, properties = {}):
         return self.get_node(uri) or self._create_node(uri, properties)
-=======
+
     def get_or_create_node(self, uri):
         uri = encode_uri(uri)
         return self.get_node(uri) or self._create_node(uri)
->>>>>>> c554c786
 
     def get_or_create_assertion(self, relation, args, properties = {}):
         uri = self._make_assertion_uri(self, relation['uri'],[arg['uri'] for arg in args])
