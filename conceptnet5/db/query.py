--- conflicted
+++ resolved
@@ -184,8 +184,6 @@
         return self.query(criteria, limit, offset)
 
     def lookup_grouped_by_feature(self, uri, limit=20):
-<<<<<<< HEAD
-=======
         """
         The query used by the browseable interface, which groups its results
         by what 'feature' they describe of the queried node.
@@ -193,7 +191,6 @@
         A feature is defined by the relation, the queried node, and the direction
         (incoming or outgoing).
         """
->>>>>>> 028b1b39
         uri = remove_control_chars(uri)
         if self.connection is None:
             self.connection = get_db_connection(self.dbname)
@@ -223,12 +220,9 @@
         return results
 
     def lookup_assertion(self, uri):
-<<<<<<< HEAD
-=======
         """
         Get a single assertion, given its URI starting with /a/.
         """
->>>>>>> 028b1b39
         # Sanitize URIs to remove control characters such as \x00. The postgres driver would
         # remove \x00 anyway, but this avoids reporting a server error when that happens.
         uri = remove_control_chars(uri)
@@ -240,12 +234,9 @@
         return results
 
     def sample_dataset(self, uri, limit=50, offset=0):
-<<<<<<< HEAD
-=======
         """
         Get a subsample of edges matching a particular dataset.
         """
->>>>>>> 028b1b39
         uri = remove_control_chars(uri)
         if self.connection is None:
             self.connection = get_db_connection(self.dbname)
@@ -273,14 +264,11 @@
         criteria = criteria.copy()
         if self.connection is None:
             self.connection = get_db_connection(self.dbname)
-<<<<<<< HEAD
-=======
         for criterion in ['node', 'other', 'start', 'end']:
             if criterion in criteria and criteria[criterion] in TOO_BIG_PREFIXES:
                 criteria['filter_' + criterion] = criteria[criterion] + '%'
 
         query_string = make_list_query(criteria)
->>>>>>> 028b1b39
         params = {
             key: remove_control_chars(value)
             for (key, value) in criteria.items()
